--- conflicted
+++ resolved
@@ -22,17 +22,7 @@
 
 
 ## HID Reports (RID = 0x66)
-| Purpose                    | First byte | Offset of value | Notes                                    |
-|-----------------------------|------------|-----------------|------------------------------------------|
-| Battery percentage          | `0x89`     | 4               | Byte 4 = battery level (0–100)           |
-| Connection / Disconnection  | `0x0D`     | 1               | Byte 1 = connected / disconnected flag   |
-| Cable plugged-in status     | `0x8A`     | 1               | Byte 1 = cable plugged-in flag           |
-| Battery level changed event | `0x0C`     | 1               | Byte 1 = event flag (battery updated)    |
-| Connection status request   | `0x82`     | 1               | Byte 1 = request flag (connection check) |
 
-<<<<<<< HEAD
-
-=======
 | Purpose                        | First byte | Offset of value | Notes                                    |
 |--------------------------------|------------|-----------------|------------------------------------------|
 | Battery percentage             | `0x89`     | 4               | Byte 4 = battery level (0–100)           |
@@ -40,7 +30,6 @@
 | Battery level changed status   | `0x0C`     | 2               |                                          |
 | Cable pluggedIn status         | `0x8A`     | 2               |                                          |
 | Connection status request      | `0x82`     |	2               |                                          |
->>>>>>> 96a8bf3e
 
 ## Requirements
 - [.NET 8.0 (Windows)](https://dotnet.microsoft.com/)
